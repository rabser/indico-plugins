--- conflicted
+++ resolved
@@ -30,15 +30,9 @@
             echo "unsupported event: $GITHUB_EVENT_NAME"
             exit 1
           fi
-<<<<<<< HEAD
-          if [[ $upstream_branch != master && $upstream_branch != *-maintenance && $upstream_branch != search ]]; then
+          if [[ $upstream_branch != master && $upstream_branch != *.x ]]; then
             echo "assuming there is no branch named ${upstream_branch} in indico; defaulting to master"
             upstream_branch=master
-=======
-          if [[ $upstream_branch != master && $upstream_branch != *.x ]]; then
-            echo "assuming there is no branch named ${upstream_branch} in indico; defaulting to 2.3.x"
-            upstream_branch=2.3.x
->>>>>>> f64f40c3
           else
             echo "using indico upstream branch ${upstream_branch}"
           fi
@@ -126,15 +120,9 @@
             echo "unsupported event: $GITHUB_EVENT_NAME"
             exit 1
           fi
-<<<<<<< HEAD
-          if [[ $upstream_branch != master && $upstream_branch != *-maintenance ]]; then
+          if [[ $upstream_branch != master && $upstream_branch != *.x ]]; then
             echo "assuming there is no branch named ${upstream_branch} in indico; defaulting to master"
             upstream_branch=master
-=======
-          if [[ $upstream_branch != master && $upstream_branch != *.x ]]; then
-            echo "assuming there is no branch named ${upstream_branch} in indico; defaulting to 2.3.x"
-            upstream_branch=2.3.x
->>>>>>> f64f40c3
           else
             echo "using indico upstream branch ${upstream_branch}"
           fi
@@ -211,39 +199,6 @@
     steps:
       - uses: actions/checkout@v2
 
-<<<<<<< HEAD
-=======
-      - name: Get upstream branch name
-        run: |
-          if [[ $GITHUB_EVENT_NAME == push ]]; then
-            upstream_branch="${GITHUB_REF#refs/heads/}"
-          elif [[ $GITHUB_EVENT_NAME == pull_request ]]; then
-            upstream_branch="${GITHUB_HEAD_REF#refs/heads/}"
-          else
-            echo "unsupported event: $GITHUB_EVENT_NAME"
-            exit 1
-          fi
-          if [[ $upstream_branch != master && $upstream_branch != *.x ]]; then
-            echo "assuming there is no branch named ${upstream_branch} in indico; defaulting to 2.3.x"
-            upstream_branch=2.3.x
-          else
-            echo "using indico upstream branch ${upstream_branch}"
-          fi
-          echo "INDICO_BRANCH=${upstream_branch}" >> "$GITHUB_ENV"
-
-      - uses: actions/cache@v2
-        id: cache-pip
-        with:
-          path: .venv
-          key: indico-v2-${{ runner.os }}-pip
-
-      - uses: actions/cache@v2
-        id: cache-npm
-        with:
-          path: node_modules
-          key: ${{ runner.os }}-npm-${{ hashFiles('package*.json') }}
-
->>>>>>> f64f40c3
       - name: Setup Python
         uses: actions/setup-python@v2
         with:
