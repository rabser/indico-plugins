# This file is part of Indico.
# Copyright (C) 2002 - 2017 European Organization for Nuclear Research (CERN).
#
# Indico is free software; you can redistribute it and/or
# modify it under the terms of the GNU General Public License as
# published by the Free Software Foundation; either version 3 of the
# License, or (at your option) any later version.
#
# Indico is distributed in the hope that it will be useful, but
# WITHOUT ANY WARRANTY; without even the implied warranty of
# MERCHANTABILITY or FITNESS FOR A PARTICULAR PURPOSE.  See the GNU
# General Public License for more details.
#
# You should have received a copy of the GNU General Public License
# along with Indico; if not, see <http://www.gnu.org/licenses/>.

from __future__ import unicode_literals

from itertools import chain

import requests
from flask import flash, redirect, request
from flask_pluginengine import current_plugin
from werkzeug.exceptions import BadRequest

from indico.legacy.webinterface.rh.base import RH
from indico.modules.events.payment.models.transactions import TransactionAction
from indico.modules.events.payment.notifications import notify_amount_inconsistency
from indico.modules.events.payment.util import register_transaction
from indico.modules.events.registration.models.registrations import Registration
from indico.web.flask.util import url_for

from indico_payment_paypal import _


IPN_VERIFY_EXTRA_PARAMS = (('cmd', '_notify-validate'),)


paypal_transaction_action_mapping = {'Completed': TransactionAction.complete,
                                     'Denied': TransactionAction.reject,
                                     'Pending': TransactionAction.pending}


class RHPaypalIPN(RH):
    """Process the notification sent by the PayPal"""

<<<<<<< HEAD
    def _process_args(self):
=======
    CSRF_ENABLED = False

    def _checkParams(self):
>>>>>>> 0eaa34ad
        self.token = request.args['token']
        self.registration = Registration.find_first(uuid=self.token)
        if not self.registration:
            raise BadRequest

    def _process(self):
        self._verify_business()
        verify_params = list(chain(IPN_VERIFY_EXTRA_PARAMS, request.form.iteritems()))
        result = requests.post(current_plugin.settings.get('url'), data=verify_params).text
        if result != 'VERIFIED':
            current_plugin.logger.warning("Paypal IPN string %s did not validate (%s)", verify_params, result)
            return
        if self._is_transaction_duplicated():
            current_plugin.logger.info("Payment not recorded because transaction was duplicated\nData received: %s",
                                       request.form)
            return
        payment_status = request.form.get('payment_status')
        if payment_status == 'Failed':
            current_plugin.logger.info("Payment failed (status: %s)\nData received: %s", payment_status, request.form)
            return
        if payment_status == 'Refunded' or float(request.form.get('mc_gross')) <= 0:
            current_plugin.logger.warning("Payment refunded (status: %s)\nData received: %s",
                                          payment_status, request.form)
            return
        if payment_status not in paypal_transaction_action_mapping:
            current_plugin.logger.warning("Payment status '%s' not recognized\nData received: %s",
                                          payment_status, request.form)
            return
        self._verify_amount()
        register_transaction(registration=self.registration,
                             amount=float(request.form['mc_gross']),
                             currency=request.form['mc_currency'],
                             action=paypal_transaction_action_mapping[payment_status],
                             provider='paypal',
                             data=request.form)

    def _verify_business(self):
        expected = current_plugin.event_settings.get(self.registration.registration_form.event, 'business')
        business = request.form.get('business')
        if expected == business:
            return True
        current_plugin.logger.warning("Unexpected business: %s != %s", business, expected)
        current_plugin.logger.warning("Request data was: %s", request.form)
        return False

    def _verify_amount(self):
        expected_amount = self.registration.price
        expected_currency = self.registration.currency
        amount = float(request.form['mc_gross'])
        currency = request.form['mc_currency']
        if expected_amount == amount and expected_currency == currency:
            return True
        current_plugin.logger.warning("Payment doesn't match event's fee: %s %s != %s %s",
                                      amount, currency, expected_amount, expected_currency)
        notify_amount_inconsistency(self.registration, amount, currency)
        return False

    def _is_transaction_duplicated(self):
        transaction = self.registration.transaction
        if not transaction or transaction.provider != 'paypal':
            return False
        return (transaction.data['payment_status'] == request.form.get('payment_status') and
                transaction.data['txn_id'] == request.form.get('txn_id'))


class RHPaypalSuccess(RHPaypalIPN):
    """Confirmation message after successful payment"""

    def _process(self):
        flash(_('Your payment request has been processed.'), 'success')
        return redirect(url_for('event_registration.display_regform', self.registration.locator.registrant))


class RHPaypalCancel(RHPaypalIPN):
    """Cancellation message"""

    def _process(self):
        flash(_('You cancelled the payment process.'), 'info')
        return redirect(url_for('event_registration.display_regform', self.registration.locator.registrant))<|MERGE_RESOLUTION|>--- conflicted
+++ resolved
@@ -44,13 +44,9 @@
 class RHPaypalIPN(RH):
     """Process the notification sent by the PayPal"""
 
-<<<<<<< HEAD
-    def _process_args(self):
-=======
     CSRF_ENABLED = False
 
-    def _checkParams(self):
->>>>>>> 0eaa34ad
+    def _process_args(self):
         self.token = request.args['token']
         self.registration = Registration.find_first(uuid=self.token)
         if not self.registration:
