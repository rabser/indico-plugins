--- conflicted
+++ resolved
@@ -66,10 +66,7 @@
 
     @classmethod
     def render(cls, regform, registration):
-<<<<<<< HEAD
         return registration.registration_form.event.id
-=======
-        return registration.registration_form.event_new.id
 
 
 class PricePlaceholder(ParametrizedPlaceholder):
@@ -99,5 +96,4 @@
 
     @classmethod
     def render(cls, regform, registration):
-        return registration.currency
->>>>>>> 3928cc4a
+        return registration.currency