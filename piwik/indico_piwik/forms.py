from wtforms import BooleanField, IntegerField, StringField

from indico.web.forms.base import IndicoForm
from MaKaC.i18n import _


class SettingsForm(IndicoForm):
    enabled = BooleanField(_("Enable statistics collection"), default=True)
    cache_enabled = BooleanField(_("Enable report caching"), default=True)
    cache_ttl = IntegerField(_("Report caching TTL (seconds)"), default=3600)
    js_hook_enabled = BooleanField(_("Enable conference and contribution view tracking"), default=True)
    download_tracking_enabled = BooleanField(_("Enable material download tracking"), default=True)
<<<<<<< HEAD
    server_url = StringField(_("Piwik general server URL (piwik.php)"), default='127.0.0.1/piwik/')
    server_api_url = StringField(_("Piwik API server URL (index.php)"), default='127.0.0.1/piwik/')
    use_only_server_url = BooleanField(_("Use only the general URL for all requests"), default=True)
    server_api_token = StringField(_("Piwik API token"))
    site_id = StringField(_("Piwik site ID"), default='1')
=======
    server_url = StringField(_("Piwik general server URL (piwik.php)"), default='//127.0.0.1/piwik/')
    server_api_url = StringField(_("Piwik API server URL (index.php)"), default='//127.0.0.1/piwik/')
    user_only_server_url = BooleanField(_("Use only the general URL for all requests"), default=True)
    server_token = StringField(_("Piwik API token"))
    site_id_general = StringField(_("Piwik site ID (general)"), default='1')
    site_id_events = StringField(_("Piwik site ID (events)"), default='2')
>>>>>>> 8ec19e60
<|MERGE_RESOLUTION|>--- conflicted
+++ resolved
@@ -10,17 +10,9 @@
     cache_ttl = IntegerField(_("Report caching TTL (seconds)"), default=3600)
     js_hook_enabled = BooleanField(_("Enable conference and contribution view tracking"), default=True)
     download_tracking_enabled = BooleanField(_("Enable material download tracking"), default=True)
-<<<<<<< HEAD
-    server_url = StringField(_("Piwik general server URL (piwik.php)"), default='127.0.0.1/piwik/')
-    server_api_url = StringField(_("Piwik API server URL (index.php)"), default='127.0.0.1/piwik/')
-    use_only_server_url = BooleanField(_("Use only the general URL for all requests"), default=True)
-    server_api_token = StringField(_("Piwik API token"))
-    site_id = StringField(_("Piwik site ID"), default='1')
-=======
     server_url = StringField(_("Piwik general server URL (piwik.php)"), default='//127.0.0.1/piwik/')
     server_api_url = StringField(_("Piwik API server URL (index.php)"), default='//127.0.0.1/piwik/')
-    user_only_server_url = BooleanField(_("Use only the general URL for all requests"), default=True)
+    use_only_server_url = BooleanField(_("Use only the general URL for all requests"), default=True)
     server_token = StringField(_("Piwik API token"))
     site_id_general = StringField(_("Piwik site ID (general)"), default='1')
-    site_id_events = StringField(_("Piwik site ID (events)"), default='2')
->>>>>>> 8ec19e60
+    site_id_events = StringField(_("Piwik site ID (events)"), default='2')