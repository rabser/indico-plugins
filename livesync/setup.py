--- conflicted
+++ resolved
@@ -21,11 +21,7 @@
 
 setup(
     name='indico-plugin-livesync',
-<<<<<<< HEAD
-    version='1.0',
-=======
     version='2.0.dev0',
->>>>>>> fba04bc2
     description='Framework for pushing Indico event data to external services',
     url='https://github.com/indico/indico-plugins',
     license='https://www.gnu.org/licenses/gpl-3.0.txt',
@@ -35,11 +31,7 @@
     zip_safe=False,
     include_package_data=True,
     install_requires=[
-<<<<<<< HEAD
-        'indico>=2.0'
-=======
         'indico>=2.1.dev0'
->>>>>>> fba04bc2
     ],
     classifiers=[
         'Environment :: Plugins',
